<?xml version="1.0" encoding="utf-8"?>
<Project Sdk="Microsoft.NET.Sdk">
  <PropertyGroup>
    <TargetFrameworks>netcoreapp3.0;net461</TargetFrameworks>
    <OutputType>Exe</OutputType>
  </PropertyGroup>
  <ItemGroup>
    <ProjectReference Include="../src/Thoth.Json.Net.fsproj" />
  </ItemGroup>
  <ItemGroup>
    <Compile Include="Util.fs" />
    <Compile Include="..\paket-files\tests\thoth-org\Thoth.Json\tests\Types.fs">
      <Paket>True</Paket>
      <Link>paket-files/Types.fs</Link>
    </Compile>
    <Compile Include="..\paket-files\tests\thoth-org\Thoth.Json\tests\Encoders.fs">
      <Paket>True</Paket>
      <Link>paket-files/Encoders.fs</Link>
    </Compile>
    <Compile Include="..\paket-files\tests\thoth-org\Thoth.Json\tests\Decoders.fs">
      <Paket>True</Paket>
      <Link>paket-files/Decoders.fs</Link>
    </Compile>
<<<<<<< HEAD
=======
    <Compile Include="..\paket-files\tests\thoth-org\Thoth.Json\tests\BackAndForth.fs">
      <Paket>True</Paket>
      <Link>paket-files/BackAndForth.fs</Link>
    </Compile>
    <Compile Include="..\paket-files\tests\thoth-org\Thoth.Json\tests\ExtraCoders.fs">
      <Paket>True</Paket>
      <Link>paket-files/ExtraCoders.fs</Link>
    </Compile>
    <Compile Include="Converter.fs" />
>>>>>>> d80107a9
    <Compile Include="Main.fs" />
  </ItemGroup>
  <Import Project="..\.paket\Paket.Restore.targets" />
</Project><|MERGE_RESOLUTION|>--- conflicted
+++ resolved
@@ -21,8 +21,6 @@
       <Paket>True</Paket>
       <Link>paket-files/Decoders.fs</Link>
     </Compile>
-<<<<<<< HEAD
-=======
     <Compile Include="..\paket-files\tests\thoth-org\Thoth.Json\tests\BackAndForth.fs">
       <Paket>True</Paket>
       <Link>paket-files/BackAndForth.fs</Link>
@@ -32,7 +30,6 @@
       <Link>paket-files/ExtraCoders.fs</Link>
     </Compile>
     <Compile Include="Converter.fs" />
->>>>>>> d80107a9
     <Compile Include="Main.fs" />
   </ItemGroup>
   <Import Project="..\.paket\Paket.Restore.targets" />
